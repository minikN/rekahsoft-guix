--- conflicted
+++ resolved
@@ -291,15 +291,11 @@
     (list (search-path-specification
            (variable "GIT_SSL_CAINFO")
            (file-type 'regular)
-<<<<<<< HEAD
            (separator #f)                         ;single entry
-           (files '("etc/ssl/certs/ca-certificates.crt")))))
-=======
            (files '("etc/ssl/certs/ca-certificates.crt")))
           (search-path-specification
            (variable "GIT_EXEC_PATH")
            (files '("libexec/git-core")))))
->>>>>>> 49dbae54
 
    (synopsis "Distributed version control system")
    (description
