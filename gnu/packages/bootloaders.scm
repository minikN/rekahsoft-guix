;;; GNU Guix --- Functional package management for GNU
;;; Copyright © 2013, 2014, 2015, 2016, 2017, 2018, 2019 Ludovic Courtès <ludo@gnu.org>
;;; Copyright © 2015, 2018 Mark H Weaver <mhw@netris.org>
;;; Copyright © 2015 Leo Famulari <leo@famulari.name>
;;; Copyright © 2016 Jan Nieuwenhuizen <janneke@gnu.org>
;;; Copyright © 2016, 2017, 2018 Marius Bakke <mbakke@fastmail.com>
;;; Copyright © 2016, 2017 Danny Milosavljevic <dannym@scratchpost.org>
;;; Copyright © 2016, 2017 David Craven <david@craven.ch>
;;; Copyright © 2017, 2018 Efraim Flashner <efraim@flashner.co.il>
;;; Copyright © 2018, 2019 Tobias Geerinckx-Rice <me@tobias.gr>
;;; Copyright © 2019 nee <nee@cock.li>
;;; Copyright © 2019 Mathieu Othacehe <m.othacehe@gmail.com>
;;; Copyright © 2020 Björn Höfling <bjoern.hoefling@bjoernhoefling.de>
<<<<<<< HEAD
;;; Copyright © 2020 Jan (janneke) Nieuwenhuizen <janneke@gnu.org>
=======
;;; Copyright © 2018, 2019, 2020 Vagrant Cascadian <vagrant@debian.org>
>>>>>>> 938df0de
;;;
;;; This file is part of GNU Guix.
;;;
;;; GNU Guix is free software; you can redistribute it and/or modify it
;;; under the terms of the GNU General Public License as published by
;;; the Free Software Foundation; either version 3 of the License, or (at
;;; your option) any later version.
;;;
;;; GNU Guix is distributed in the hope that it will be useful, but
;;; WITHOUT ANY WARRANTY; without even the implied warranty of
;;; MERCHANTABILITY or FITNESS FOR A PARTICULAR PURPOSE.  See the
;;; GNU General Public License for more details.
;;;
;;; You should have received a copy of the GNU General Public License
;;; along with GNU Guix.  If not, see <http://www.gnu.org/licenses/>.

(define-module (gnu packages bootloaders)
  #:use-module (gnu packages)
  #:use-module (gnu packages admin)
  #:use-module (gnu packages algebra)
  #:use-module (gnu packages assembly)
  #:use-module (gnu packages base)
  #:use-module (gnu packages disk)
  #:use-module (gnu packages bison)
  #:use-module (gnu packages cdrom)
  #:use-module (gnu packages check)
  #:use-module (gnu packages compression)
  #:use-module (gnu packages cross-base)
  #:use-module (gnu packages disk)
  #:use-module (gnu packages firmware)
  #:use-module (gnu packages flex)
  #:use-module (gnu packages fontutils)
  #:use-module (gnu packages gcc)
  #:use-module (gnu packages gettext)
  #:use-module (gnu packages linux)
  #:use-module (gnu packages man)
  #:use-module (gnu packages mtools)
  #:use-module (gnu packages ncurses)
  #:use-module (gnu packages perl)
  #:use-module (gnu packages pkg-config)
  #:use-module (gnu packages python)
  #:use-module (gnu packages texinfo)
  #:use-module (gnu packages tls)
  #:use-module (gnu packages sdl)
  #:use-module (gnu packages swig)
  #:use-module (gnu packages valgrind)
  #:use-module (gnu packages virtualization)
  #:use-module (gnu packages xorg)
  #:use-module (gnu packages web)
  #:use-module (guix build-system gnu)
  #:use-module (guix download)
  #:use-module (guix git-download)
  #:use-module ((guix licenses) #:prefix license:)
  #:use-module (guix packages)
  #:use-module (guix utils)
  #:use-module (srfi srfi-1)
  #:use-module (srfi srfi-26)
  #:use-module (ice-9 regex))

(define unifont
  ;; GNU Unifont, <http://gnu.org/s/unifont>.
  ;; GRUB needs it for its graphical terminal, gfxterm.
  (origin
    (method url-fetch)
    (uri
     "http://unifoundry.com/pub/unifont-7.0.06/font-builds/unifont-7.0.06.bdf.gz")
    (sha256
     (base32
      "0p2vhnc18cnbmb39vq4m7hzv4mhnm2l0a2s7gx3ar277fwng3hys"))))

(define-public grub
  (package
    (name "grub")
    (version "2.04")
    (source (origin
             (method url-fetch)
             (uri (string-append "mirror://gnu/grub/grub-" version ".tar.xz"))
             (sha256
              (base32
               "0zgp5m3hmc9jh8wpjx6czzkh5id2y8n1k823x2mjvm2sk6b28ag5"))
             (patches (search-patches
                       "grub-efi-fat-serial-number.patch"
                       "grub-verifiers-Blocklist-fallout-cleanup.patch"))))
    (build-system gnu-build-system)
    (arguments
     `(#:configure-flags
       ;; Counterintuitively, this *disables* a spurious Python dependency by
       ;; calling the ‘true’ binary instead.  Python is only needed during
       ;; bootstrapping (for genptl.py), not when building from a release.
       (list "PYTHON=true")
       #:phases (modify-phases %standard-phases
                  (add-after 'unpack 'patch-stuff
                   (lambda* (#:key native-inputs inputs #:allow-other-keys)
                     (substitute* "grub-core/Makefile.in"
                       (("/bin/sh") (which "sh")))

                     ;; Give the absolute file name of 'mdadm', used to
                     ;; determine the root file system when it's a RAID
                     ;; device.  Failing to do that, 'grub-probe' silently
                     ;; fails if 'mdadm' is not in $PATH.
                     (substitute* "grub-core/osdep/linux/getroot.c"
                       (("argv\\[0\\] = \"mdadm\"")
                        (string-append "argv[0] = \""
                                       (assoc-ref inputs "mdadm")
                                       "/sbin/mdadm\"")))

                     ;; Make the font visible.
                     (copy-file (assoc-ref (or native-inputs inputs)
                                           "unifont")
                                "unifont.bdf.gz")
                     (system* "gunzip" "unifont.bdf.gz")

                     ;; Give the absolute file name of 'ckbcomp'.
                     (substitute* "util/grub-kbdcomp.in"
                       (("^ckbcomp ")
                        (string-append (assoc-ref inputs "console-setup")
                                       "/bin/ckbcomp ")))
                     #t))
                  (add-before 'check 'disable-flaky-test
                    (lambda _
                      ;; This test is unreliable. For more information, see:
                      ;; <https://bugs.gnu.org/26936>.
                      (substitute* "Makefile.in"
                        (("grub_cmd_date grub_cmd_set_date grub_cmd_sleep")
                          "grub_cmd_date grub_cmd_sleep"))
                      #t))
                  (add-before 'check 'disable-pixel-perfect-test
                    (lambda _
                      ;; This test compares many screenshots rendered with an
                      ;; older Unifont (9.0.06) than that packaged in Guix.
                      (substitute* "Makefile.in"
                        (("test_unset grub_func_test")
                          "test_unset"))
                      #t)))
       ;; Disable tests on ARM and AARCH64 platforms.
       #:tests? ,(not (any (cute string-prefix? <> (or (%current-target-system)
                                                       (%current-system)))
                           '("arm" "aarch64")))))
    (inputs
     `(("gettext" ,gettext-minimal)

       ;; Depend on LVM2 for libdevmapper, used by 'grub-probe' and
       ;; 'grub-install' to recognize mapped devices (LUKS, etc.)
       ,@(if (member (or (%current-target-system)
                         (%current-system))
                     (package-supported-systems lvm2))
             `(("lvm2" ,lvm2))
             '())

       ;; Depend on mdadm, which is invoked by 'grub-probe' and 'grub-install'
       ;; to determine whether the root file system is RAID.
       ,@(if (member (or (%current-target-system)
                         (%current-system))
                     (package-supported-systems mdadm))
             `(("mdadm" ,mdadm))
             '())

       ;; Console-setup's ckbcomp is invoked by grub-kbdcomp.  It is required
       ;; for generating alternative keyboard layouts.
       ("console-setup" ,console-setup)

       ;; Needed for ‘grub-mount’, the only reliable way to tell whether a given
       ;; file system will be readable by GRUB without rebooting.
       ,@(if (member (or (%current-target-system)
                         (%current-system))
                     (package-supported-systems fuse))
             `(("fuse" ,fuse))
             '())

       ("freetype" ,freetype)
       ;; ("libusb" ,libusb)
       ("ncurses" ,ncurses)))
    (native-inputs
     `(("pkg-config" ,pkg-config)
       ("unifont" ,unifont)
       ("bison" ,bison)
       ("flex" ,flex)
       ("texinfo" ,texinfo)
       ("help2man" ,help2man)

       ;; XXX: When building GRUB 2.02 on 32-bit x86, we need a binutils
       ;; capable of assembling 64-bit instructions.  However, our default
       ;; binutils on 32-bit x86 is not 64-bit capable.
       ,@(if (string-match "^i[3456]86-" (%current-system))
             (let ((binutils (package/inherit
                              binutils
                              (name "binutils-i386")
                              (arguments
                               (substitute-keyword-arguments (package-arguments binutils)
                                 ((#:configure-flags flags ''())
                                  `(cons "--enable-64-bit-bfd" ,flags)))))))
               `(("ld-wrapper" ,(make-ld-wrapper "ld-wrapper-i386"
                                                 #:binutils binutils))
                 ("binutils" ,binutils)))
             '())

       ;; Dependencies for the test suite.  The "real" QEMU is needed here,
       ;; because several targets are used.
       ("parted" ,parted)
       ,@(if (member (%current-system) (package-supported-systems qemu-minimal))
             `(("qemu" ,qemu-minimal))
             '())
       ("xorriso" ,xorriso)))
    (home-page "https://www.gnu.org/software/grub/")
    (synopsis "GRand Unified Boot loader")
    (description
     "GRUB is a multiboot bootloader.  It is used for initially loading the
kernel of an operating system and then transferring control to it.  The kernel
then goes on to load the rest of the operating system.  As a multiboot
bootloader, GRUB handles the presence of multiple operating systems installed
on the same computer; upon booting the computer, the user is presented with a
menu to select one of the installed operating systems.")
    (license license:gpl3+)
    (properties '((cpe-name . "grub2")))))

(define-public grub-minimal
  (package
    (inherit grub)
    (name "grub-minimal")
    (inputs
     (fold alist-delete (package-inputs grub)
           '("lvm2" "mdadm" "fuse" "console-setup")))
    (native-inputs
     (fold alist-delete (package-native-inputs grub)
           '("help2man" "texinfo" "parted" "qemu" "xorriso")))
    (arguments
     `(#:configure-flags (list "PYTHON=true")
       #:phases (modify-phases %standard-phases
                  (add-after 'unpack 'patch-stuff
                   (lambda* (#:key native-inputs inputs #:allow-other-keys)
                     (substitute* "grub-core/Makefile.in"
                       (("/bin/sh") (which "sh")))

                     ;; Make the font visible.
                     (copy-file (assoc-ref (or native-inputs inputs)
                                           "unifont")
                                "unifont.bdf.gz")
                     (system* "gunzip" "unifont.bdf.gz")

                     #t)))
       #:tests? #f))))

(define-public grub-efi
  (package
    (inherit grub)
    (name "grub-efi")
    (synopsis "GRand Unified Boot loader (UEFI version)")
    (inputs
     `(("efibootmgr" ,efibootmgr)
       ("mtools" ,mtools)
       ,@(package-inputs grub)))
    (arguments
     `(;; TODO: Tests need a UEFI firmware for qemu. There is one at
       ;; https://github.com/tianocore/edk2/tree/master/OvmfPkg .
       ;; Search for 'OVMF' in "tests/util/grub-shell.in".
       ,@(substitute-keyword-arguments (package-arguments grub)
           ((#:tests? _ #f) #f)
           ((#:configure-flags flags ''())
            `(cons "--with-platform=efi" ,flags))
           ((#:phases phases)
            `(modify-phases ,phases
               (add-after 'patch-stuff 'use-absolute-efibootmgr-path
                 (lambda* (#:key inputs #:allow-other-keys)
                   (substitute* "grub-core/osdep/unix/platform.c"
                     (("efibootmgr")
                      (string-append (assoc-ref inputs "efibootmgr")
                                     "/sbin/efibootmgr")))
                   #t))
               (add-after 'patch-stuff 'use-absolute-mtools-path
                 (lambda* (#:key inputs #:allow-other-keys)
                   (let ((mtools (assoc-ref inputs "mtools")))
                     (substitute* "util/grub-mkrescue.c"
                       (("\"mformat\"")
                        (string-append "\"" mtools
                                       "/bin/mformat\"")))
                     (substitute* "util/grub-mkrescue.c"
                       (("\"mcopy\"")
                        (string-append "\"" mtools
                                       "/bin/mcopy\"")))
                     #t))))))))))

;; Because grub searches hardcoded paths it's easiest to just build grub
;; again to make it find both grub-pc and grub-efi.  There is a command
;; line argument which allows you to specify ONE platform - but
;; grub-mkrescue will use multiple platforms if they are available
;; in the installation directory (without command line argument).
(define-public grub-hybrid
  (package
    (inherit grub-efi)
    (name "grub-hybrid")
    (synopsis "GRand Unified Boot loader (hybrid version)")
    (inputs
     `(("grub" ,grub)
       ,@(package-inputs grub-efi)))
    (arguments
     (substitute-keyword-arguments (package-arguments grub-efi)
       ((#:modules modules `((guix build utils) (guix build gnu-build-system)))
        `((ice-9 ftw) ,@modules))
       ((#:phases phases)
        `(modify-phases ,phases
           (add-after 'install 'install-non-efi
             (lambda* (#:key inputs outputs #:allow-other-keys)
               (let ((input-dir (string-append (assoc-ref inputs "grub")
                                               "/lib/grub"))
                     (output-dir (string-append (assoc-ref outputs "out")
                                                "/lib/grub")))
                 (for-each
                  (lambda (basename)
                    (if (not (or (string-prefix? "." basename)
                                 (file-exists? (string-append output-dir "/" basename))))
                        (symlink (string-append input-dir "/" basename)
                                 (string-append output-dir "/" basename))))
                  (scandir input-dir))
                 #t)))))))))

(define-public syslinux
  (let ((commit "bb41e935cc83c6242de24d2271e067d76af3585c"))
    (package
      (name "syslinux")
      (version (git-version "6.04-pre" "1" commit))
      (source (origin
                (method git-fetch)
                (uri (git-reference
                      (url "https://github.com/geneC/syslinux")
                      (commit commit)))
                (file-name (git-file-name name version))
                (sha256
                 (base32
                  "0k8dvafd6410kqxf3kyr4y8jzmpmrih6wbjqg6gklak7945yflrc"))))
      (build-system gnu-build-system)
      (native-inputs
       `(("nasm" ,nasm)
         ("perl" ,perl)
         ("python-2" ,python-2)))
      (inputs
       `(("libuuid" ,util-linux "lib")
         ("mtools" ,mtools)))
      (arguments
       `(#:parallel-build? #f
         #:make-flags
         (list (string-append "BINDIR=" %output "/bin")
               (string-append "SBINDIR=" %output "/sbin")
               (string-append "LIBDIR=" %output "/lib")
               (string-append "INCDIR=" %output "/include")
               (string-append "DATADIR=" %output "/share")
               (string-append "MANDIR=" %output "/share/man")
               "PERL=perl"
               "bios")
         #:phases
         (modify-phases %standard-phases
           (add-after 'unpack 'patch-files
             (lambda* (#:key inputs #:allow-other-keys)
               (substitute* (find-files "." "Makefile.*|ppmtolss16")
                 (("/bin/pwd") (which "pwd"))
                 (("/bin/echo") (which "echo"))
                 (("/usr/bin/perl") (which "perl")))
               (let ((mtools (assoc-ref inputs "mtools")))
                 (substitute* (find-files "." "\\.c$")
                   (("mcopy")
                    (string-append mtools "/bin/mcopy"))
                   (("mattrib")
                    (string-append mtools "/bin/mattrib"))))
               #t))
           (delete 'configure)
           (add-before 'build 'set-permissions
             (lambda _
               (invoke "chmod" "a+w" "utils/isohybrid.in")))
           (replace 'check
             (lambda _
               (setenv "CC" "gcc")
               (substitute* "tests/unittest/include/unittest/unittest.h"
                 ;; Don't look up headers under /usr.
                 (("/usr/include/") ""))
               (invoke "make" "unittest"))))))
      (home-page "https://www.syslinux.org")
      (synopsis "Lightweight Linux bootloader")
      (description "Syslinux is a lightweight Linux bootloader.")
      ;; The Makefile specifically targets i386 and x86_64 using nasm.
      (supported-systems '("i686-linux" "x86_64-linux"))
      (license (list license:gpl2+
                     license:bsd-3 ; gnu-efi/*
                     license:bsd-4 ; gnu-efi/inc/* gnu-efi/lib/*
                     ;; Also contains:
                     license:expat license:isc license:zlib)))))

(define-public dtc
  (package
    (name "dtc")
    (version "1.5.1")
    (source (origin
              (method url-fetch)
              (uri (string-append
                    "mirror://kernel.org/software/utils/dtc/"
                    "dtc-" version ".tar.xz"))
              (sha256
               (base32
                "07q3mdsvl4smbiakriq3hnsyyd0q344lsm306q0kgz4hjq1p82v6"))))
    (build-system gnu-build-system)
    (native-inputs
     `(("bison" ,bison)
       ("flex" ,flex)
       ("libyaml" ,libyaml)
       ("pkg-config" ,pkg-config)
       ("swig" ,swig)
       ("valgrind" ,valgrind)))
    (inputs
     `(("python" ,python)))
    (arguments
     `(#:make-flags
       (list "CC=gcc"

             ;; /bin/fdt{get,overlay,put} need help finding libfdt.so.1.
             (string-append "LDFLAGS=-Wl,-rpath="
                            (assoc-ref %outputs "out") "/lib")

             (string-append "PREFIX=" (assoc-ref %outputs "out"))
             (string-append "SETUP_PREFIX=" (assoc-ref %outputs "out"))
             "INSTALL=install")
       #:phases
       (modify-phases %standard-phases
         (delete 'configure))))         ; no configure script
    (home-page "https://www.devicetree.org")
    (synopsis "Compiles device tree source files")
    (description "@command{dtc} compiles
@uref{http://elinux.org/Device_Tree_Usage, device tree source files} to device
tree binary files.  These are board description files used by Linux and BSD.")
    (license license:gpl2+)))

(define u-boot
  (package
    (name "u-boot")
    (version "2020.01")
    (source (origin
              (method url-fetch)
              (uri (string-append
                    "ftp://ftp.denx.de/pub/u-boot/"
                    "u-boot-" version ".tar.bz2"))
              (sha256
               (base32
                "1w9ml4jl15q6ixpdqzspxjnl7d3rgxd7f99ms1xv5c8869h3qida"))))
    (native-inputs
     `(("bc" ,bc)
       ("bison" ,bison)
       ("dtc" ,dtc)
       ("flex" ,flex)
       ("lz4" ,lz4)
       ("perl" ,perl)
       ("python" ,python)
       ("python-coverage" ,python-coverage)
       ("python-pytest" ,python-pytest)
       ("sdl" ,sdl)
       ("swig" ,swig)))
    (build-system  gnu-build-system)
    (home-page "https://www.denx.de/wiki/U-Boot/")
    (synopsis "ARM bootloader")
    (description "U-Boot is a bootloader used mostly for ARM boards. It
also initializes the boards (RAM etc).")
    (license license:gpl2+)))

(define-public u-boot-tools
  (package
    (inherit u-boot)
    (name "u-boot-tools")
    (arguments
     `(#:make-flags '("HOSTCC=gcc")
       #:test-target "tests"
       #:phases
       (modify-phases %standard-phases
         (add-after 'unpack 'patch
           (lambda* (#:key inputs #:allow-other-keys)
             (substitute* "Makefile"
              (("/bin/pwd") (which "pwd"))
              (("/bin/false") (which "false")))
             (substitute* "tools/dtoc/fdt_util.py"
              (("'cc'") "'gcc'"))
             (substitute* "tools/patman/test_util.py"
              ;; python*-coverage is simply called coverage in guix.
              (("%s-coverage") "coverage")
              ;; XXX Allow for only 99% test coverage.
              ;; TODO: Find out why that is needed.
              (("if coverage != '100%':") "if not int(coverage.rstrip('%')) >= 99:"))
             (substitute* "test/run"
              ;; Make it easier to find test failures.
              (("#!/bin/bash") "#!/bin/bash -x")
              ;; This test would require git.
              (("\\./tools/patman/patman") (which "true"))
              ;; FIXME: test fails, needs further investiation
              (("run_test \"binman\"") ": run_test \"binman\"")
              ;; FIXME: code coverage not working
              (("run_test \"binman code coverage\"") ": run_test \"binman code coverage\"")
              (("run_test \"dtoc code coverage\"") ": run_test \"dtoc code coverage\"")
              (("run_test \"fdt code coverage\"") ": run_test \"fdt code coverage\"")
              ;; This test would require internet access.
              (("\\./tools/buildman/buildman") (which "true")))
             (substitute* "test/py/tests/test_sandbox_exit.py"
              (("def test_ctrl_c")
               "@pytest.mark.skip(reason='Guix has problems with SIGINT')
def test_ctrl_c"))
             ;; Test against the tools being installed rather than tools built
             ;; for "sandbox" target.
             (substitute* "test/image/test-imagetools.sh"
               (("BASEDIR=sandbox") "BASEDIR=."))
             (for-each (lambda (file)
                              (substitute* file
                                  ;; Disable signatures, due to GPL/Openssl
                                  ;; license incompatibilities.  See
                                  ;; https://bugs.gnu.org/34717 for details.
                                  (("CONFIG_FIT_SIGNATURE=y") "CONFIG_FIT_SIGNATURE=n")
                                  ;; This test requires a sound system, which is un-used
                                  ;; in u-boot-tools.
                                  (("CONFIG_SOUND=y") "CONFIG_SOUND=n")))
                              (find-files "configs" "sandbox_.*defconfig$|tools-only_defconfig"))
             #t))
         (replace 'configure
           (lambda* (#:key make-flags #:allow-other-keys)
             (apply invoke "make" "tools-only_defconfig" make-flags)))
         (replace 'build
           (lambda* (#:key inputs make-flags #:allow-other-keys)
             (apply invoke "make" "tools-all" make-flags)))
         (replace 'install
           (lambda* (#:key outputs #:allow-other-keys)
             (let* ((out (assoc-ref outputs "out"))
                    (bin (string-append out "/bin")))
               (for-each (lambda (name)
                           (install-file name bin))
                         '("tools/netconsole"
                           "tools/jtagconsole"
                           "tools/gen_eth_addr"
                           "tools/gen_ethaddr_crc"
                           "tools/img2srec"
                           "tools/mkenvimage"
                           "tools/dumpimage"
                           "tools/mkimage"
                           "tools/proftool"
                           "tools/fdtgrep"
                           "tools/env/fw_printenv"
                           "tools/sunxi-spl-image-builder"))
               #t)))
           (delete 'check)
           (add-after 'install 'check
             (lambda* (#:key make-flags test-target #:allow-other-keys)
               (invoke "test/image/test-imagetools.sh")))
           ;; Only run full test suite on x86_64 systems, as many tests
           ;; assume x86_64.
           ,@(if (string-match "^x86_64-linux"
                               (or (%current-target-system)
                                   (%current-system)))
                 '((add-after 'check 'check-x86
                     (lambda* (#:key make-flags test-target #:allow-other-keys)
                       (apply invoke "make" "mrproper" make-flags)
                       (setenv "SDL_VIDEODRIVER" "dummy")
                       (setenv "PAGER" "cat")
                       (apply invoke "make" test-target make-flags))))
                 '()))))
    (description "U-Boot is a bootloader used mostly for ARM boards.  It
also initializes the boards (RAM etc).  This package provides its
board-independent tools.")))

(define-public (make-u-boot-package board triplet)
  "Returns a u-boot package for BOARD cross-compiled for TRIPLET."
  (let ((same-arch? (lambda ()
                      (string=? (%current-system)
                                (gnu-triplet->nix-system triplet)))))
    (package
      (inherit u-boot)
      (name (string-append "u-boot-"
                           (string-replace-substring (string-downcase board)
                                                     "_" "-")))
      (native-inputs
       `(,@(if (not (same-arch?))
             `(("cross-gcc" ,(cross-gcc triplet))
               ("cross-binutils" ,(cross-binutils triplet)))
             `())
         ,@(package-native-inputs u-boot)))
      (arguments
       `(#:modules ((ice-9 ftw)
                    (srfi srfi-1)
                    (guix build utils)
                    (guix build gnu-build-system))
         #:test-target "test"
         #:make-flags
         (list "HOSTCC=gcc"
               ,@(if (not (same-arch?))
                   `((string-append "CROSS_COMPILE=" ,triplet "-"))
                   '()))
         #:phases
         (modify-phases %standard-phases
           (replace 'configure
             (lambda* (#:key outputs make-flags #:allow-other-keys)
               (let ((config-name (string-append ,board "_defconfig")))
                 (if (file-exists? (string-append "configs/" config-name))
                     (apply invoke "make" `(,@make-flags ,config-name))
                     (begin
                       (display "Invalid board name. Valid board names are:"
                                (current-error-port))
                       (let ((suffix-len (string-length "_defconfig"))
                             (entries (scandir "configs")))
                         (for-each (lambda (file-name)
                                     (when (string-suffix? "_defconfig" file-name)
                                       (format (current-error-port)
                                               "- ~A\n"
                                               (string-drop-right file-name
                                                                  suffix-len))))
                                   (sort entries string-ci<)))
                       (error "Invalid boardname ~s." ,board))))))
           (replace 'install
             (lambda* (#:key outputs #:allow-other-keys)
               (let* ((out (assoc-ref outputs "out"))
                      (libexec (string-append out "/libexec"))
                      (uboot-files (append
                                    (remove
                                     ;; Those would not be reproducible
                                     ;; because of the randomness used
                                     ;; to produce them.
                                     ;; It's expected that the user will
                                     ;; use u-boot-tools to generate them
                                     ;; instead.
                                     (lambda (name)
                                       (string-suffix?
                                        "sunxi-spl-with-ecc.bin"
                                        name))
                                     (find-files "." ".*\\.(bin|efi|img|spl|itb|dtb|rksd)$"))
                                    (find-files "." "^(MLO|SPL)$"))))
                 (mkdir-p libexec)
                 (install-file ".config" libexec)
                 ;; Useful for "qemu -kernel".
                 (install-file "u-boot" libexec)
                 (for-each
                  (lambda (file)
                    (let ((target-file (string-append libexec "/" file)))
                      (mkdir-p (dirname target-file))
                      (copy-file file target-file)))
                  uboot-files)
                 #t)))))))))

(define-public u-boot-vexpress
  (make-u-boot-package "vexpress_ca9x4" "arm-linux-gnueabihf"))

(define-public u-boot-malta
  (make-u-boot-package "malta" "mips64el-linux-gnuabi64"))

(define-public u-boot-am335x-boneblack
  (let ((base (make-u-boot-package "am335x_evm" "arm-linux-gnueabihf")))
    (package
      (inherit base)
      (name "u-boot-am335x-boneblack")
      (description "U-Boot is a bootloader used mostly for ARM boards. It
also initializes the boards (RAM etc).

This U-Boot is built for the BeagleBone Black, which was removed upstream,
adjusted from the am335x_evm build with several device trees removed so that
it fits within common partitioning schemes.")
      (arguments
       (substitute-keyword-arguments (package-arguments base)
         ((#:phases phases)
          `(modify-phases ,phases
             (add-after 'unpack 'patch-defconfig
               ;; Patch out other devicetrees to build image small enough to
               ;; fit within typical partitioning schemes where the first
               ;; partition begins at sector 2048.
               (lambda _
                 (substitute* "configs/am335x_evm_defconfig"
                   (("CONFIG_OF_LIST=.*$") "CONFIG_OF_LIST=\"am335x-evm am335x-boneblack\"\n"))
                 #t)))))))))

(define-public u-boot-am335x-evm
  (make-u-boot-package "am335x_evm" "arm-linux-gnueabihf"))

(define-public (make-u-boot-sunxi64-package board triplet)
  (let ((base (make-u-boot-package board triplet)))
    (package
      (inherit base)
      (arguments
        (substitute-keyword-arguments (package-arguments base)
          ((#:phases phases)
           `(modify-phases ,phases
              (add-after 'unpack 'set-environment
                (lambda* (#:key native-inputs inputs #:allow-other-keys)
                  (let ((bl31
                         (string-append
                          (assoc-ref (or native-inputs inputs) "firmware")
                          "/bl31.bin")))
                    (setenv "BL31" bl31)
                    ;; This is necessary when we're using the bundled dtc.
                    ;(setenv "PATH" (string-append (getenv "PATH") ":"
                    ;                              "scripts/dtc"))
                    )
                  #t))))))
      (native-inputs
       `(("firmware" ,arm-trusted-firmware-sun50i-a64)
         ,@(package-native-inputs base))))))

(define-public u-boot-pine64-plus
  (make-u-boot-sunxi64-package "pine64_plus" "aarch64-linux-gnu"))

(define-public u-boot-pine64-lts
  (make-u-boot-sunxi64-package "pine64-lts" "aarch64-linux-gnu"))

(define-public u-boot-pinebook
  (let ((base (make-u-boot-sunxi64-package "pinebook" "aarch64-linux-gnu")))
    (package
      (inherit base)
      (arguments
       (substitute-keyword-arguments (package-arguments base)
         ((#:phases phases)
          `(modify-phases ,phases
             (add-after 'unpack 'patch-pinebook-config
               ;; Fix regression with LCD video output introduced in 2020.01
               ;; https://patchwork.ozlabs.org/patch/1225130/
               (lambda _
                 (substitute* "configs/pinebook_defconfig"
                   (("CONFIG_VIDEO_BRIDGE_ANALOGIX_ANX6345=y") "CONFIG_VIDEO_BRIDGE_ANALOGIX_ANX6345=y\nCONFIG_VIDEO_BPP32=y"))
                 #t)))))))))

(define-public u-boot-bananapi-m2-ultra
  (make-u-boot-package "Bananapi_M2_Ultra" "arm-linux-gnueabihf"))

(define-public u-boot-a20-olinuxino-lime
  (make-u-boot-package "A20-OLinuXino-Lime" "arm-linux-gnueabihf"))

(define-public u-boot-a20-olinuxino-lime2
  (make-u-boot-package "A20-OLinuXino-Lime2" "arm-linux-gnueabihf"))

(define-public u-boot-a20-olinuxino-micro
  (make-u-boot-package "A20-OLinuXino_MICRO" "arm-linux-gnueabihf"))

(define-public u-boot-nintendo-nes-classic-edition
  (make-u-boot-package "Nintendo_NES_Classic_Edition" "arm-linux-gnueabihf"))

(define-public u-boot-wandboard
  (make-u-boot-package "wandboard" "arm-linux-gnueabihf"))

(define-public u-boot-mx6cuboxi
  (make-u-boot-package "mx6cuboxi" "arm-linux-gnueabihf"))

(define-public u-boot-novena
  (let ((base (make-u-boot-package "novena" "arm-linux-gnueabihf")))
    (package
      (inherit base)
      (description "U-Boot is a bootloader used mostly for ARM boards. It
also initializes the boards (RAM etc).

This U-Boot is built for Novena.  Be advised that this version, contrary
to Novena upstream, does not load u-boot.img from the first partition.")
      (arguments
       (substitute-keyword-arguments (package-arguments base)
         ((#:phases phases)
          `(modify-phases ,phases
             (add-after 'unpack 'patch-novena-defconfig
               ;; Patch configuration to disable loading u-boot.img from FAT partition,
               ;; allowing it to be installed at a device offset.
               (lambda _
                 (substitute* "configs/novena_defconfig"
                   (("CONFIG_SPL_FS_FAT=y") "# CONFIG_SPL_FS_FAT is not set"))
                 #t)))))))))

(define-public u-boot-cubieboard
  (make-u-boot-package "Cubieboard" "arm-linux-gnueabihf"))

(define-public u-boot-cubietruck
  (make-u-boot-package "Cubietruck" "arm-linux-gnueabihf"))

(define-public u-boot-puma-rk3399
  (let ((base (make-u-boot-package "puma-rk3399" "aarch64-linux-gnu")))
    (package
      (inherit base)
      (arguments
       (substitute-keyword-arguments (package-arguments base)
         ((#:phases phases)
          `(modify-phases ,phases
             (add-after 'unpack 'set-environment
               (lambda* (#:key inputs #:allow-other-keys)
                 ;; Need to copy the firmware into u-boot build
                 ;; directory.
                 (copy-file (string-append (assoc-ref inputs "firmware")
                                           "/bl31.bin") "bl31-rk3399.bin")
                 (copy-file (string-append (assoc-ref inputs "firmware-m0")
                                           "/rk3399m0.bin") "rk3399m0.bin")
                 #t))
             (add-after 'build 'build-itb
               (lambda* (#:key make-flags #:allow-other-keys)
                 ;; The u-boot.itb is not built by default.
                 (apply invoke "make" `(,@make-flags ,"u-boot.itb"))))
             (add-after 'build-itb 'build-rksd
               (lambda* (#:key inputs #:allow-other-keys)
                 ;; Build Rockchip SD card images.
                 (invoke "./tools/mkimage" "-T" "rksd" "-n" "rk3399" "-d"
                         "spl/u-boot-spl.bin" "u-boot-spl.rksd")))))))
      (native-inputs
       `(("firmware" ,arm-trusted-firmware-puma-rk3399)
         ("firmware-m0" ,rk3399-cortex-m0)
         ,@(package-native-inputs base))))))

(define-public u-boot-qemu-riscv64
  (make-u-boot-package "qemu-riscv64" "riscv64-linux-gnu"))

(define-public u-boot-qemu-riscv64-smode
  (let ((base (make-u-boot-package "qemu-riscv64_smode" "riscv64-linux-gnu")))
    (package
      (inherit base)
      (source (origin
                (inherit (package-source u-boot))
                (patches
                 (search-patches "u-boot-riscv64-fix-extlinux.patch")))))))

(define-public u-boot-sifive-fu540
  (make-u-boot-package "sifive_fu540" "riscv64-linux-gnu"))

(define-public u-boot-rock64-rk3328
  (let ((base (make-u-boot-package "rock64-rk3328" "aarch64-linux-gnu")))
    (package
      (inherit base)
      (arguments
       (substitute-keyword-arguments (package-arguments base)
         ((#:phases phases)
          `(modify-phases ,phases
             (add-after 'unpack 'set-environment
               (lambda* (#:key inputs #:allow-other-keys)
                 (let ((bl31 (string-append (assoc-ref inputs "firmware")
                                            "/bl31.elf")))
                   (setenv "BL31" bl31))
                 #t))))))
      (native-inputs
       `(("firmware" ,arm-trusted-firmware-rk3328)
         ,@(package-native-inputs base))))))

(define-public u-boot-firefly-rk3399
  (let ((base (make-u-boot-package "firefly-rk3399" "aarch64-linux-gnu")))
    (package
      (inherit base)
      (arguments
        (substitute-keyword-arguments (package-arguments base)
          ((#:phases phases)
           `(modify-phases ,phases
              (add-after 'unpack 'set-environment
                (lambda* (#:key inputs #:allow-other-keys)
                  (setenv "BL31" (string-append (assoc-ref inputs "firmware")
                                                "/bl31.elf"))
                  #t))
              ;; Phases do not succeed on the bl31 ELF.
              (delete 'strip)
              (delete 'validate-runpath)))))
      (native-inputs
       `(("firmware" ,arm-trusted-firmware-rk3399)
         ,@(package-native-inputs base))))))

(define-public u-boot-rockpro64-rk3399
  (let ((base (make-u-boot-package "rockpro64-rk3399" "aarch64-linux-gnu")))
    (package
      (inherit base)
      (arguments
        (substitute-keyword-arguments (package-arguments base)
          ((#:phases phases)
           `(modify-phases ,phases
              (add-after 'unpack 'set-environment
                (lambda* (#:key inputs #:allow-other-keys)
                  (setenv "BL31" (string-append (assoc-ref inputs "firmware")
                                                "/bl31.elf"))
                  #t))
              ;; Phases do not succeed on the bl31 ELF.
              (delete 'strip)
              (delete 'validate-runpath)))))
      (native-inputs
       `(("firmware" ,arm-trusted-firmware-rk3399)
         ,@(package-native-inputs base))))))

(define-public u-boot-pinebook-pro-rk3399
  (let ((base (make-u-boot-package "pinebook-pro-rk3399" "aarch64-linux-gnu")))
    (package
     (inherit base)
     (source (origin
              (inherit (package-source u-boot))
              (patches
               (search-patches "u-boot-add-boe-nv140fhmn49-display.patch"
                               "u-boot-gpio-keys-binding-cons.patch"
                               "u-boot-leds-common-binding-con.patch"
                               "u-boot-DT-for-Pinebook-Pro.patch"
                               "u-boot-support-Pinebook-Pro-laptop.patch"
                               "u-boot-video-rockchip-fix-build.patch"))))
      (arguments
        (substitute-keyword-arguments (package-arguments base)
          ((#:phases phases)
           `(modify-phases ,phases
              (add-after 'unpack 'set-environment
                (lambda* (#:key inputs #:allow-other-keys)
                  (setenv "BL31" (string-append (assoc-ref inputs "firmware")
                                                "/bl31.elf"))
                  #t))
              ;; Phases do not succeed on the bl31 ELF.
              (delete 'strip)
              (delete 'validate-runpath)))))
      (native-inputs
       `(("firmware" ,arm-trusted-firmware-rk3399)
         ,@(package-native-inputs base))))))

(define-public vboot-utils
  (package
    (name "vboot-utils")
    (version "R63-10032.B")
    (source (origin
              ;; XXX: Snapshots are available but changes timestamps every download.
              (method git-fetch)
              (uri (git-reference
                    (url (string-append "https://chromium.googlesource.com"
                                        "/chromiumos/platform/vboot_reference"))
                    (commit (string-append "release-" version))))
              (file-name (string-append name "-" version "-checkout"))
              (sha256
               (base32
                "0h0m3l69vp9dr6xrs1p6y7ilkq3jq8jraw2z20kqfv7lvc9l1lxj"))
              (patches
               (search-patches "vboot-utils-skip-test-workbuf.patch"
                               "vboot-utils-fix-tests-show-contents.patch"
                               "vboot-utils-fix-format-load-address.patch"))))
    (build-system gnu-build-system)
    (arguments
     `(#:make-flags (list "CC=gcc"
                          ;; On ARM, we must pass "HOST_ARCH=arm" so that the
                          ;; ${HOST_ARCH} and ${ARCH} variables in the makefile
                          ;; match.  Otherwise, ${HOST_ARCH} will be assigned
                          ;; "armv7l", the value of `uname -m`, and will not
                          ;; match ${ARCH}, which will make the tests require
                          ;; QEMU for testing.
                          ,@(if (string-prefix? "arm"
                                                (or (%current-target-system)
                                                    (%current-system)))
                                '("HOST_ARCH=arm")
                                '())
                          (string-append "DESTDIR=" (assoc-ref %outputs "out")))
       #:phases (modify-phases %standard-phases
                  (add-after 'unpack 'patch-hard-coded-paths
                    (lambda* (#:key inputs outputs #:allow-other-keys)
                      (let ((coreutils (assoc-ref inputs "coreutils"))
                            (diffutils (assoc-ref inputs "diffutils")))
                        (substitute* "futility/misc.c"
                          (("/bin/cp") (string-append coreutils "/bin/cp")))
                        (substitute* "tests/bitmaps/TestBmpBlock.py"
                          (("/usr/bin/cmp") (string-append diffutils "/bin/cmp")))
                        (substitute* "vboot_host.pc.in"
                          (("prefix=/usr")
                           (string-append "prefix=" (assoc-ref outputs "out"))))
                        #t)))
                  (delete 'configure)
                  (add-before 'check 'patch-tests
                    (lambda _
                      ;; These tests compare diffs against known-good values.
                      ;; Patch the paths to match those in the build container.
                      (substitute* (find-files "tests/futility/expect_output")
                        (("/mnt/host/source/src/platform/vboot_reference")
                         (string-append "/tmp/guix-build-" ,name "-" ,version
                                        ".drv-0/source")))
                      ;; Tests require write permissions to many of these files.
                      (for-each make-file-writable (find-files "tests/futility"))
                      #t))
                  (add-after 'install 'install-devkeys
                    (lambda* (#:key outputs #:allow-other-keys)
                      (let* ((out (assoc-ref outputs "out"))
                             (share (string-append out "/share/vboot-utils")))
                        (copy-recursively "tests/devkeys"
                                          (string-append share "/devkeys"))
                        #t))))
       #:test-target "runtests"))
    (native-inputs
     `(("pkg-config" ,pkg-config)

       ;; For tests.
       ("diffutils" ,diffutils)
       ("python@2" ,python-2)))
    (inputs
     `(("coreutils" ,coreutils)
       ("libyaml" ,libyaml)
       ("openssl" ,openssl)
       ("openssl:static" ,openssl "static")
       ("util-linux" ,util-linux "lib")))
    (home-page
     "https://dev.chromium.org/chromium-os/chromiumos-design-docs/verified-boot")
    (synopsis "ChromiumOS verified boot utilities")
    (description
     "vboot-utils is a collection of tools to facilitate booting of
Chrome-branded devices.  This includes the @command{cgpt} partitioning
program, the @command{futility} and @command{crossystem} firmware management
tools, and more.")
    (license license:bsd-3)))

(define-public os-prober
  (package
    (name "os-prober")
    (version "1.77")
    (source
     (origin
       (method url-fetch)
       (uri (string-append "mirror://debian/pool/main/o/os-prober/os-prober_"
                           version ".tar.xz"))
       (sha256
        (base32
         "0pvhrw4h05n21zw7ig3a3bi8aqdh6zxs0x1znz4g7vhspsps93ld"))))
    (build-system gnu-build-system)
    (arguments
     `(#:modules ((guix build gnu-build-system)
                  (guix build utils)
                  (ice-9 regex)         ; for string-match
                  (srfi srfi-26))       ; for cut
       #:make-flags (list "CC=gcc")
       #:tests? #f                      ; no tests
       #:phases
       (modify-phases %standard-phases
         (replace 'configure
           (lambda* (#:key outputs #:allow-other-keys)
             (substitute* (find-files ".")
               (("/usr") (assoc-ref outputs "out")))
             (substitute* (find-files "." "50mounted-tests$")
               (("mkdir") "mkdir -p"))
             #t))
         (replace 'install
           (lambda* (#:key outputs #:allow-other-keys)
             (define (find-files-non-recursive directory)
               (find-files directory
                           (lambda (file stat)
                             (string-match (string-append "^" directory "/[^/]*$")
                                           file))
                           #:directories? #t))

             (let* ((out (assoc-ref outputs "out"))
                    (bin (string-append out "/bin"))
                    (lib (string-append out "/lib"))
                    (share (string-append out "/share")))
               (for-each (cut install-file <> bin)
                         (list "linux-boot-prober" "os-prober"))
               (install-file "newns" (string-append lib "/os-prober"))
               (install-file "common.sh" (string-append share "/os-prober"))
               (install-file "os-probes/mounted/powerpc/20macosx"
                             (string-append lib "/os-probes/mounted"))
               (for-each
                (lambda (directory)
                  (for-each
                   (lambda (file)
                     (let ((destination (string-append lib "/" directory
                                                       "/" (basename file))))
                       (mkdir-p (dirname destination))
                       (copy-recursively file destination)))
                   (append (find-files-non-recursive (string-append directory "/common"))
                           (find-files-non-recursive (string-append directory "/x86")))))
                (list "os-probes" "os-probes/mounted" "os-probes/init"
                      "linux-boot-probes" "linux-boot-probes/mounted"))
               #t))))))
    (home-page "https://joeyh.name/code/os-prober")
    (synopsis "Detect other operating systems")
    (description "os-prober probes disks on the system for other operating
systems so that they can be added to the bootloader.  It also works out how to
boot existing GNU/Linux systems and detects what distribution is installed in
order to add a suitable bootloader menu entry.")
    (license license:gpl2+)))<|MERGE_RESOLUTION|>--- conflicted
+++ resolved
@@ -11,11 +11,8 @@
 ;;; Copyright © 2019 nee <nee@cock.li>
 ;;; Copyright © 2019 Mathieu Othacehe <m.othacehe@gmail.com>
 ;;; Copyright © 2020 Björn Höfling <bjoern.hoefling@bjoernhoefling.de>
-<<<<<<< HEAD
 ;;; Copyright © 2020 Jan (janneke) Nieuwenhuizen <janneke@gnu.org>
-=======
 ;;; Copyright © 2018, 2019, 2020 Vagrant Cascadian <vagrant@debian.org>
->>>>>>> 938df0de
 ;;;
 ;;; This file is part of GNU Guix.
 ;;;
