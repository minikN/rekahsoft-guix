--- conflicted
+++ resolved
@@ -8,13 +8,8 @@
 ;;; Copyright © 2016 Efraim Flashner <efraim@flashner.co.il>
 ;;; Copyright © 2016 Al McElrath <hello@yrns.org>
 ;;; Copyright © 2016 Carlo Zancanaro <carlo@zancanaro.id.au>
-<<<<<<< HEAD
 ;;; Copyright © 2016, 2017, 2018 Ludovic Courtès <ludo@gnu.org>
-;;; Copyright © 2016, 2017, 2018 ng0 <ng0@crash.cx>
-=======
-;;; Copyright © 2016, 2017 Ludovic Courtès <ludo@gnu.org>
 ;;; Copyright © 2016, 2017, 2018 Nils Gillmann <ng0@n0.is>
->>>>>>> 4a78fd46
 ;;; Copyright © 2016 doncatnip <gnopap@gmail.com>
 ;;; Copyright © 2016 Ivan Vilata i Balaguer <ivan@selidor.net>
 ;;; Copyright © 2017 Mekeor Melire <mekeor.melire@gmail.com>
