--- conflicted
+++ resolved
@@ -43,23 +43,13 @@
     (name "libevent")
     (version "2.1.11")
     (source (origin
-<<<<<<< HEAD
               (method url-fetch)
               (uri (string-append
                     "https://github.com/libevent/libevent/releases/download/release-"
                     version "-stable/libevent-" version "-stable.tar.gz"))
               (sha256
                (base32
-                "1c25928gdv495clxk2v1d4gkr5py7ack4gx2n7d13frnld0syr78"))))
-=======
-             (method url-fetch)
-             (uri (string-append
-                   "https://github.com/libevent/libevent/releases/download/release-"
-                   version "-stable/libevent-" version "-stable.tar.gz"))
-             (sha256
-              (base32
-               "0g988zqm45sj1hlhhz4il5z4dpi5dl74hzjwzl4md37a09iaqnx6"))))
->>>>>>> 1b1b006a
+                "0g988zqm45sj1hlhhz4il5z4dpi5dl74hzjwzl4md37a09iaqnx6"))))
     (build-system gnu-build-system)
     (arguments
      ;; This skips some of the tests which fail on armhf and aarch64.
