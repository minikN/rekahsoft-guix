--- conflicted
+++ resolved
@@ -46,12 +46,7 @@
        ("libgcrypt" ,libgcrypt)
        ("libtasn1" ,libtasn1)))
     (home-page "http://www.gnu.org/software/shishi/")
-<<<<<<< HEAD
-    (synopsis
-     "GNU Shishi, an implementation of the Kerberos 5 network security system")
-=======
     (synopsis "Implementation of the Kerberos 5 network security system")
->>>>>>> 2b6bdf7e
     (description
      "Shishi contains a library ('libshishi') that can be used by application
 developers to add support for Kerberos 5.  Shishi contains a command line
