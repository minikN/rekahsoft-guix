;;; GNU Guix --- Functional package management for GNU
;;; Copyright © 2013 Andreas Enge <andreas@enge.fr>
;;; Copyright © 2015, 2016 Mark H Weaver <mhw@netris.org>
;;; Copyright © 2016, 2017 Efraim Flashner <efraim@flashner.co.il>
;;; Copyright © 2017 Clément Lassieur <clement@lassieur.org>
;;; Copyright © 2017 Ricardo Wurmus <rekado@elephly.net>
;;; Copyright © 2019 Marius Bakke <mbakke@fastmail.com>
;;; Copyright © 2019 Mathieu Othacehe <m.othacehe@gmail.com>
;;;
;;; This file is part of GNU Guix.
;;;
;;; GNU Guix is free software; you can redistribute it and/or modify it
;;; under the terms of the GNU General Public License as published by
;;; the Free Software Foundation; either version 3 of the License, or (at
;;; your option) any later version.
;;;
;;; GNU Guix is distributed in the hope that it will be useful, but
;;; WITHOUT ANY WARRANTY; without even the implied warranty of
;;; MERCHANTABILITY or FITNESS FOR A PARTICULAR PURPOSE.  See the
;;; GNU General Public License for more details.
;;;
;;; You should have received a copy of the GNU General Public License
;;; along with GNU Guix.  If not, see <http://www.gnu.org/licenses/>.

(define-module (gnu packages icu4c)
  #:use-module (gnu packages)
  #:use-module (gnu packages perl)
  #:use-module (gnu packages python)
  #:use-module (guix licenses)
  #:use-module (guix packages)
  #:use-module (guix utils)
  #:use-module (guix download)
  #:use-module (guix build-system ant)
  #:use-module (guix build-system gnu))

(define-public icu4c
  (package
   (name "icu4c")
<<<<<<< HEAD
   (version "66.1")
=======
   (replacement icu4c/fixed)
   (version "64.2")
>>>>>>> 3089b70d
   (source (origin
            (method url-fetch)
            (uri (string-append
                  "https://github.com/unicode-org/icu/releases/download/release-"
                  (string-map (lambda (x) (if (char=? x #\.) #\- x)) version)
                  "/icu4c-"
                  (string-map (lambda (x) (if (char=? x #\.) #\_ x)) version)
                  "-src.tgz"))
            (sha256
             (base32 "0bharwzc9nzkbrcf405z2nb3h7q0711z450arz0mjmdrk8hg58sj"))))
   (build-system gnu-build-system)
   ;; When cross-compiling, this package needs a source directory of a
   ;; native-build of itself.
   (native-inputs
    `(("python" ,python-minimal)
      ,@(if (%current-target-system)
            `(("icu4c-build-root" ,icu4c-build-root))
            '())))
   (inputs
    `(("perl" ,perl)))
   (arguments
    `(#:configure-flags
      (list
       "--enable-rpath"
        ,@(if (%current-target-system)
              '((string-append "--with-cross-build="
                                (assoc-ref %build-inputs "icu4c-build-root")))
              '()))
      #:phases
      (modify-phases %standard-phases
        (add-after 'unpack 'chdir-to-source
          (lambda _ (chdir "source") #t))
        (add-after 'chdir-to-source 'update-LDFLAGS
          (lambda _
            ;; Do not create a "data-only" libicudata.so because it causes
            ;; problems on some architectures (notably armhf and MIPS).
            (substitute* "config/mh-linux"
              (("LDFLAGSICUDT=-nodefaultlibs -nostdlib")
               "LDFLAGSICUDT="))
            #t))
        (add-after 'install 'avoid-coreutils-reference
          ;; Don't keep a reference to the build tools.
          (lambda* (#:key outputs #:allow-other-keys)
            (let ((out (assoc-ref outputs "out")))
              (substitute* (find-files (string-append out "/lib/icu")
                                       "\\.inc$")
                (("INSTALL_CMD=.*/bin/install") "INSTALL_CMD=install"))
              #t))))))
   (synopsis "International Components for Unicode")
   (description
    "ICU is a set of C/C++ and Java libraries providing Unicode and
globalisation support for software applications.  This package contains the
C/C++ part.")
   (license x11)
   (home-page "http://site.icu-project.org/")))

<<<<<<< HEAD
(define-public icu4c-build-root
  (package
    (inherit icu4c)
    (name "icu4c-build-root")
    (arguments
     (substitute-keyword-arguments (package-arguments icu4c)
       ((#:tests? _ '())
        #f)
       ((#:out-of-source? _ '())
        #t)
       ((#:phases phases)
        `(modify-phases ,phases
           (replace 'install
             (lambda* (#:key outputs #:allow-other-keys)
               (let ((out (assoc-ref outputs "out")))
                 (copy-recursively "../build" out)
                 #t)))))))
    (native-inputs '())))
=======
(define icu4c/fixed
  (package
    (inherit icu4c)
    (source (origin
              (inherit (package-source icu4c))
              (patch-flags '("-p2"))
              (patches (append
                         (origin-patches (package-source icu4c))
                         (search-patches
                           "icu4c-CVE-2020-10531.patch")))))))
>>>>>>> 3089b70d

(define-public java-icu4j
  (package
    (name "java-icu4j")
    (version "59.1")
    (source (origin
              (method url-fetch)
              (uri (string-append "http://download.icu-project.org/files/icu4j/"
                                  version "/icu4j-"
                                  (string-map (lambda (x)
                                                (if (char=? x #\.) #\_ x))
                                              version)
                                  "-src.jar"))
              (sha256
               (base32
                "0bgxsvgi0qcwj60pvcxrf7a3fbk7aksyxnfwpbzavyfrfzixqh0c"))))
    (build-system ant-build-system)
    (arguments
     `(#:tests? #f                      ; no tests included
       #:jar-name "icu4j.jar"))
    (home-page "http://site.icu-project.org/")
    (synopsis "International Components for Unicode")
    (description
     "ICU is a set of C/C++ and Java libraries providing Unicode and
globalisation support for software applications.  This package contains the
Java part.")
    (license x11)))<|MERGE_RESOLUTION|>--- conflicted
+++ resolved
@@ -36,12 +36,8 @@
 (define-public icu4c
   (package
    (name "icu4c")
-<<<<<<< HEAD
+   (replacement icu4c/fixed)
    (version "66.1")
-=======
-   (replacement icu4c/fixed)
-   (version "64.2")
->>>>>>> 3089b70d
    (source (origin
             (method url-fetch)
             (uri (string-append
@@ -98,7 +94,6 @@
    (license x11)
    (home-page "http://site.icu-project.org/")))
 
-<<<<<<< HEAD
 (define-public icu4c-build-root
   (package
     (inherit icu4c)
@@ -117,7 +112,7 @@
                  (copy-recursively "../build" out)
                  #t)))))))
     (native-inputs '())))
-=======
+
 (define icu4c/fixed
   (package
     (inherit icu4c)
@@ -128,7 +123,6 @@
                          (origin-patches (package-source icu4c))
                          (search-patches
                            "icu4c-CVE-2020-10531.patch")))))))
->>>>>>> 3089b70d
 
 (define-public java-icu4j
   (package
