--- conflicted
+++ resolved
@@ -10,11 +10,8 @@
 ;;; Copyright © 2018, 2019 Ricardo Wurmus <rekado@elephly.net>
 ;;; Copyright © 2018 Maxim Cournoyer <maxim.cournoyer@gmail.com>
 ;;; Copyright © 2018 Efraim Flashner <efraim@flashner.co.il>
-<<<<<<< HEAD
 ;;; Copyright © 2019 Mathieu Othacehe <m.othacehe@gmail.com>
-=======
 ;;; Copyright © 2019 Giacomo Leidi <goodoldpaul@autistici.org>
->>>>>>> 87e7faa2
 ;;;
 ;;; This file is part of GNU Guix.
 ;;;
