--- conflicted
+++ resolved
@@ -2476,11 +2476,7 @@
 (define sbcl-cffi-bootstrap
   (package
     (name "sbcl-cffi-bootstrap")
-<<<<<<< HEAD
-    (version "0.20.1")
-=======
     (version "0.21.0")
->>>>>>> cf10627b
     (source
      (origin
        (method git-fetch)
@@ -2489,11 +2485,7 @@
              (commit (string-append "v" version))))
        (file-name (git-file-name "cffi-bootstrap" version))
        (sha256
-<<<<<<< HEAD
-        (base32 "1bzgdwd5yzkv9hwnxg6lqyh5z1vjgjyrl12c72afj7hxziadccm8"))))
-=======
         (base32 "1qalargz9bhp850qv60ffwpdqi4xirzar4l3g6qcg8yc6xqf2cjk"))))
->>>>>>> cf10627b
     (build-system asdf-build-system/sbcl)
     (inputs
      `(("libffi" ,libffi)
